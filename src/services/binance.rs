--- conflicted
+++ resolved
@@ -166,11 +166,7 @@
                     chains.push([a_wrapper.clone(), b_wrapper.clone(), c_wrapper.clone()]);
                 }
             }
-<<<<<<< HEAD
-        }
         chains
-=======
-            chains
         };
 
         // It is necessary to launch 2 cycles of chain formation for a case where one symbol can
@@ -180,7 +176,6 @@
         let unique_chains = self.deduplicate_chains(chains);
         
         Ok(unique_chains)
->>>>>>> 9f7fd68e
     }
 
     fn define_base_asset(&self, wrapper: &mut SymbolWrapper, order: SymbolOrder) -> Option<String> {
