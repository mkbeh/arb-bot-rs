--- conflicted
+++ resolved
@@ -1,10 +1,6 @@
 [package]
 name = "arb-bot-rs"
-<<<<<<< HEAD
-version = "0.4.0"
-=======
 version = "0.3.4"
->>>>>>> 1a4b5a53
 edition = "2024"
 
 [[bin]]
